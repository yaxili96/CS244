--- conflicted
+++ resolved
@@ -67,10 +67,6 @@
 
 args = parser.parse_args()
 
-<<<<<<< HEAD
-def experiment(tp="jf", routing="ksp"):
-    if tp == "jf":
-=======
 def increment_link_count(link, link_counts):
     if link in link_counts:
         link_counts[link] += 1
@@ -100,9 +96,8 @@
     'ecmp' : ECMPRouting
 }
 
-def experiment(exp="jf", routing="ksp"):
-    if exp == "jf":
->>>>>>> 94d12767
+def experiment(tp="jf", routing="ksp"):
+    if tp == "jf":
         topo = JellyfishTopo(nServers=args.nServers,nSwitches=args.nSwitches,nPorts=args.nPorts)
     elif tp == "ft":
         topo = FatTreeTopo(k=args.nPorts)
@@ -153,9 +148,4 @@
     Popen("pgrep -f webserver.py | xargs kill -9", shell=True).wait()
 
 if __name__ == "__main__":
-<<<<<<< HEAD
-    experiment(tp=args.topo, routing=args.routing)
-=======
-    experiment('jf', 'ksp')
-    experiment('jf', 'ecmp')
->>>>>>> 94d12767
+    experiment(tp=args.topo, routing=args.routing)