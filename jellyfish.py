--- conflicted
+++ resolved
@@ -73,19 +73,17 @@
                     help="Directory to store outputs",
                     required=True)
 
-<<<<<<< HEAD
 parser.add_argument('--cong',
                     dest="cong",
                     help="Congestion control algorithm to use",
                     default="bic")
-=======
+
 parser.add_argument('-p',
                     dest='p',
                     type=float,
                     action='store',
                     help='Probability that a host pair is included in the route computation',
                     default=1.0)
->>>>>>> 7632f9c5
 
 args = parser.parse_args()
 
