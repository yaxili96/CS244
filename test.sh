--- conflicted
+++ resolved
@@ -6,22 +6,13 @@
     python plot_links.py -dir link_results -o result-$i.png -p $i
 done
 
-<<<<<<< HEAD
-for i in 1,2,3,4,5; do
-    python jellyfish.py -t jf -r ksp -dir tp_results_jf_ksp_$i -nse 16 -nsw 20 -np 4 -e t
-    python jellyfish.py -t jf -r ecmp -dir tp_results_jf_ecmp_$i -nse 16 -nsw 20 -np 4 -e t
-    python jellyfish.py -t ft -r ksp -np 4 -dir tp_results_ft_ksp_$i -e t
-    python jellyfish.py -t ft -r hashed -np 4 -dir tp_results_ft_ecmp_$i -e t
-done
-=======
 for f in 1,8; do
     for i in 1,2,3,4,5; do
 	python jellyfish.py -t jf -r ksp -dir tp_results_jf_ksp_$i -nse 16 -nsw 20 -np 4 -e t -f $f
 	python jellyfish.py -t jf -r ecmp -dir tp_results_jf_ecmp_$i -nse 16 -nsw 20 -np 4 -e t -f $f
 	#python jellyfish.py -t ft -r ksp -np 4 -dir tp_results_ft_ksp_$i -e t -f $f
-	python jellyfish.py -t ft -r ecmp -np 4 -dir tp_results_ft_ecmp_$i -e t -f $f
+	python jellyfish.py -t ft -r hashed -np 4 -dir tp_results_ft_ecmp_$i -e t -f $f
     done
->>>>>>> 82e21e2d
 
     python compile_throughput.py -dir tp_results -o result-throughput$f.txt
     rm -r tp_results* # so second run does not double count files
